--- conflicted
+++ resolved
@@ -1032,13 +1032,9 @@
                                         </li>
                                         <li className='flex items-center'>
                                             <Check className='h-5 w-5 text-green-400 mr-3' />
-<<<<<<< HEAD
                                             <span>
                                                 {getRequestLimits(selectedPricing.toString() || '50k')} requests/month
                                             </span>
-=======
-                                            <span>{selectedPricing?.requests} requests/month</span>
->>>>>>> df9d9760
                                         </li>
                                         <li className='flex items-center'>
                                             <Check className='h-5 w-5 text-green-400 mr-3' />
