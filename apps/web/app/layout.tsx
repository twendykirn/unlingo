--- conflicted
+++ resolved
@@ -2,12 +2,8 @@
 import type { Metadata } from 'next';
 import { Geist } from 'next/font/google';
 import { ClerkProvider } from '@clerk/nextjs';
-<<<<<<< HEAD
-import { Databuddy } from '@databuddy/sdk/react';
 import { HeroUIProvider } from '@heroui/react';
-=======
 import { OpenPanelComponent } from '@openpanel/nextjs';
->>>>>>> df9d9760
 
 const geist = Geist({ subsets: ['latin'] });
 
