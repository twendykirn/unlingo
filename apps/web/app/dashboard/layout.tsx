'use client';

import { ConvexProviderWithClerk } from 'convex/react-clerk';
import { ConvexReactClient } from 'convex/react';
import { useAuth } from '@clerk/nextjs';
import { Authenticated, Unauthenticated } from 'convex/react';
import { Toast } from '@/components/ui/toast';
import { Providers } from '@/components/providers';
<<<<<<< HEAD
import { SubscriptionRequiredModal } from './components/subscription-required-modal';
=======
import { UserjotProvider } from '@/components/userjot-provider';
>>>>>>> 07933131

const convex = new ConvexReactClient(process.env.NEXT_PUBLIC_CONVEX_URL!);

export default function DashboardLayout({ children }: { children: React.ReactNode }) {
    return (
        <ConvexProviderWithClerk client={convex} useAuth={useAuth}>
            <Authenticated>
                <Providers>
<<<<<<< HEAD
                    <Toast />
                    <SubscriptionRequiredModal />
                    {children}
=======
                    <UserjotProvider>
                        <Toast />
                        {children}
                    </UserjotProvider>
>>>>>>> 07933131
                </Providers>
            </Authenticated>
            <Unauthenticated>
                <div className='min-h-screen bg-black text-white flex items-center justify-center'>
                    <div className='text-center'>
                        <div className='w-8 h-8 border-2 border-white border-t-transparent rounded-full animate-spin mx-auto mb-4'></div>
                        <p className='text-gray-400'>Redirecting to sign in...</p>
                    </div>
                </div>
            </Unauthenticated>
        </ConvexProviderWithClerk>
    );
}<|MERGE_RESOLUTION|>--- conflicted
+++ resolved
@@ -6,11 +6,8 @@
 import { Authenticated, Unauthenticated } from 'convex/react';
 import { Toast } from '@/components/ui/toast';
 import { Providers } from '@/components/providers';
-<<<<<<< HEAD
 import { SubscriptionRequiredModal } from './components/subscription-required-modal';
-=======
 import { UserjotProvider } from '@/components/userjot-provider';
->>>>>>> 07933131
 
 const convex = new ConvexReactClient(process.env.NEXT_PUBLIC_CONVEX_URL!);
 
@@ -19,16 +16,11 @@
         <ConvexProviderWithClerk client={convex} useAuth={useAuth}>
             <Authenticated>
                 <Providers>
-<<<<<<< HEAD
-                    <Toast />
-                    <SubscriptionRequiredModal />
-                    {children}
-=======
                     <UserjotProvider>
                         <Toast />
                         {children}
+                        <SubscriptionRequiredModal />
                     </UserjotProvider>
->>>>>>> 07933131
                 </Providers>
             </Authenticated>
             <Unauthenticated>
