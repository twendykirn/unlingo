--- conflicted
+++ resolved
@@ -129,18 +129,6 @@
         await ctx.db.insert('namespaceVersions', {
             namespaceId: namespaceId,
             version: 'development',
-<<<<<<< HEAD
-            usage: {
-                languages: 0,
-            },
-            updatedAt: Date.now(),
-        });
-
-        await ctx.db.insert('namespaceVersions', {
-            namespaceId: namespaceId,
-            version: 'production',
-=======
->>>>>>> df9d9760
             usage: {
                 languages: 0,
             },
