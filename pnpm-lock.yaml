--- conflicted
+++ resolved
@@ -34,14 +34,7 @@
         version: 0.6.4(@polar-sh/checkout@0.1.12)(@polar-sh/sdk@0.34.17)(convex@1.27.3)(react-dom@19.1.1)(react@19.1.1)(typescript@5.8.2)(zod@4.1.11)
       '@convex-dev/resend':
         specifier: ^0.1.10
-<<<<<<< HEAD
         version: 0.1.13(convex-helpers@0.1.104)(convex@1.27.3)(react@19.1.1)
-      '@databuddy/sdk':
-        specifier: ^2.0.0
-        version: 2.1.75(@types/react@19.1.13)(react@19.1.1)
-=======
-        version: 0.1.10(convex-helpers@0.1.104)(convex@1.25.4)(react@19.1.0)
->>>>>>> df9d9760
       '@google/genai':
         specifier: ^1.14.0
         version: 1.20.0
@@ -56,14 +49,10 @@
         version: 3.9.0
       '@legendapp/state':
         specifier: 3.0.0-beta.31
-<<<<<<< HEAD
         version: 3.0.0-beta.31(react@19.1.1)
-=======
-        version: 3.0.0-beta.31(react@19.1.0)
       '@openpanel/nextjs':
         specifier: ^1.0.8
-        version: 1.0.8(next@15.4.2)(react-dom@19.1.0)(react@19.1.0)
->>>>>>> df9d9760
+        version: 1.0.8(next@15.5.4)(react-dom@19.1.1)(react@19.1.1)
       '@polar-sh/sdk':
         specifier: ^0.34.11
         version: 0.34.17
@@ -538,28 +527,6 @@
       convex-helpers: 0.1.104(convex@1.27.3)(react@19.1.1)(typescript@5.8.2)(zod@4.1.11)
     dev: false
 
-<<<<<<< HEAD
-  /@databuddy/sdk@2.1.75(@types/react@19.1.13)(react@19.1.1):
-    resolution: {integrity: sha512-6It3a7p3Ur4TxSlIA2+gSI6BWnxPF3sHGS+OC6OeiPr1tdGfhanPlPwY6p77HdtprHOb+KrqPfnVIgQnS+RnMw==}
-    peerDependencies:
-      react: '>=18'
-      vue: '>=3'
-    peerDependenciesMeta:
-      react:
-        optional: true
-      vue:
-        optional: true
-    dependencies:
-      jotai: 2.14.0(@types/react@19.1.13)(react@19.1.1)
-      react: 19.1.1
-    transitivePeerDependencies:
-      - '@babel/core'
-      - '@babel/template'
-      - '@types/react'
-    dev: false
-
-=======
->>>>>>> df9d9760
   /@dimforge/rapier3d-compat@0.12.0:
     resolution: {integrity: sha512-uekIGetywIgopfD97oDL5PfeezkFpNhwlzlaEYNOA0N6ghdsOvh/HYjSMek5Q2O1PYvRSDFcqFVJl4r4ZBwOow==}
     dev: false
@@ -3147,11 +3114,7 @@
       fastq: 1.19.1
     dev: true
 
-<<<<<<< HEAD
-  /@polar-sh/checkout@0.1.12(@stripe/react-stripe-js@3.10.0)(@stripe/stripe-js@7.9.0)(@types/react-dom@19.1.9)(@types/react@19.1.13)(react-dom@19.1.1)(react@19.1.1):
-    resolution: {integrity: sha512-CmNdrZKOnr22Z2Cj0yeD0VfxeHW4eJufHjdufORBZwjoSnr9/xkUm+mdGIBlTGZRfAC2AekQ/ie8aqx9PVWfLQ==}
-=======
-  /@openpanel/nextjs@1.0.8(next@15.4.2)(react-dom@19.1.0)(react@19.1.0):
+  /@openpanel/nextjs@1.0.8(next@15.5.4)(react-dom@19.1.1)(react@19.1.1):
     resolution: {integrity: sha512-1y5T6ARQFysg1DjdLrepP/En7XPUQd1yShvSgC1bkW6k9cwW1v7fbRSCUHmRzhhCt0rs1FGUOuFFwpEF7GRvdA==}
     peerDependencies:
       next: ^12.0.0 || ^13.0.0 || ^14.0.0 || ^15.0.0
@@ -3159,9 +3122,9 @@
       react-dom: ^16.8.0 || ^17.0.0 || ^18.0.0 || ^19.0.0
     dependencies:
       '@openpanel/web': 1.0.1
-      next: 15.4.2(react-dom@19.1.0)(react@19.1.0)
-      react: 19.1.0
-      react-dom: 19.1.0(react@19.1.0)
+      next: 15.5.4(react-dom@19.1.1)(react@19.1.1)
+      react: 19.1.1
+      react-dom: 19.1.1(react@19.1.1)
     dev: false
 
   /@openpanel/sdk@1.0.0:
@@ -3174,9 +3137,8 @@
       '@openpanel/sdk': 1.0.0
     dev: false
 
-  /@polar-sh/checkout@0.1.11(@stripe/react-stripe-js@3.9.0)(@stripe/stripe-js@7.8.0)(@types/react-dom@19.1.1)(@types/react@19.1.0)(react-dom@19.1.0)(react@19.1.0)(zod@4.0.17):
-    resolution: {integrity: sha512-cRhXB5vw/cYxTKmHlmMU2Z3h5QfNEitftE/s/i/g88eyeJJ06YffmftwjdwT3jJJvMu8YZX7dHRZFljrEMi8gA==}
->>>>>>> df9d9760
+  /@polar-sh/checkout@0.1.12(@stripe/react-stripe-js@3.10.0)(@stripe/stripe-js@7.9.0)(@types/react-dom@19.1.9)(@types/react@19.1.13)(react-dom@19.1.1)(react@19.1.1):
+    resolution: {integrity: sha512-CmNdrZKOnr22Z2Cj0yeD0VfxeHW4eJufHjdufORBZwjoSnr9/xkUm+mdGIBlTGZRfAC2AekQ/ie8aqx9PVWfLQ==}
     peerDependencies:
       '@stripe/react-stripe-js': ^3.6.0
       '@stripe/stripe-js': ^7.1.0
@@ -8912,28 +8874,6 @@
     hasBin: true
     dev: true
 
-  /jotai@2.14.0(@types/react@19.1.13)(react@19.1.1):
-    resolution: {integrity: sha512-JQkNkTnqjk1BlSUjHfXi+pGG/573bVN104gp6CymhrWDseZGDReTNniWrLhJ+zXbM6pH+82+UNJ2vwYQUkQMWQ==}
-    engines: {node: '>=12.20.0'}
-    peerDependencies:
-      '@babel/core': '>=7.0.0'
-      '@babel/template': '>=7.0.0'
-      '@types/react': '>=17.0.0'
-      react: '>=17.0.0'
-    peerDependenciesMeta:
-      '@babel/core':
-        optional: true
-      '@babel/template':
-        optional: true
-      '@types/react':
-        optional: true
-      react:
-        optional: true
-    dependencies:
-      '@types/react': 19.1.13
-      react: 19.1.1
-    dev: false
-
   /js-cookie@3.0.5:
     resolution: {integrity: sha512-cEiJEAEoIbWfCZYKWhVwFuvPX1gETRYPw6LlaTKoxD3s2AkXzkCjnp6h0V77ozyqj0jakteJ4YqDJT830+lVGw==}
     engines: {node: '>=14'}
